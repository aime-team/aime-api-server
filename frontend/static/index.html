--- conflicted
+++ resolved
@@ -1,135 +1,4 @@
 <!DOCTYPE html>
-<<<<<<< HEAD
-<html>
-<head>
-    <meta charset="UTF-8">
-    <meta http-equiv="X-UA-Compatible" content="IE=edge">
-    <meta name="viewport" content="width=device-width, initial-scale=1.0">
-    <link rel="icon" href="/model_api/frontend/favicon.ico" type="image/x-icon">
-
-    <title>AIME API Server</title>
-
-
-<style>
-body {
-  margin: 0;
-  font-family: Arial, Helvetica, sans-serif;
-  width: 100%; height: 100%; margin: 0; padding: 0;
-}
-
-html {
-  width: 100%; height: 100%; margin: 0; padding: 0;
-}
-
-.topnav {
-  overflow: hidden;
-  background-color: #333;
-}
-
-.topnav a {
-  float: left;
-  color: #f2f2f2;
-  text-align: center;
-  padding: 14px 16px;
-  text-decoration: none;
-  font-size: 17px;
-}
-
-.topnav a:hover {
-  background-color: #ddd;
-  color: black;
-}
-
-.topnav a.active {
-  background-color: #04AA6D;
-  color: white;
-}
-</style>
-</head>
-<body>
-
-<div style="display:flex; width:100%; height:100%; flex-direction:column; overflow:hidden;">
-
-<div class="topnav">
-  <a class="menuItem active" id="home" href="/readme.html">AIME</a>
-  <a class="menuItem" id="llama2_chat" href="/llama2_chat.html"'>LLama2 Chat</a>
-  <a class="menuItem" id="sdxl-txt2img" href="/sdxl-txt2img/">Stable Diffusion XL</a>
-  <a class="menuItem" id="sc-m4tv2" href="/sc-m4tv2/">Seamless Communication</a>
-</div>
-
- <iframe id='content_frame' src="/readme.html" style="flex-grow:1; border:none;" title="AIME API Server Demo Pages"></iframe> 
-</div>
-</body>
-</html>
-
-<script>
-
-const menuItems = document.querySelectorAll(".menuItem");
-
-function clickedMenu(evt) {
-  evt.preventDefault();
-  clickedMenu = evt.currentTarget;
-
-  var baseUrl = window.location.href;
-  if (baseUrl.indexOf('#') > 0) {
-    baseUrl = baseUrl.substring(0, baseUrl.indexOf('#'));
-  }
-  window.location.href = baseUrl + "#" + clickedMenu.id;
-}
-
-function updateMenu(url) {
-  if (url.indexOf('#') >= 0) {
-    var anchorPath = url.substring(url.indexOf('#') + 1);
-
-    menuItems.forEach( 
-      function(menuItem) {
-        if(menuItem.id == anchorPath)
-        {
-            menuItem.classList.add("active");
-            document.getElementById('content_frame').src = menuItem.href;
-        }
-        else
-        {
-            menuItem.classList.remove("active");          
-        }
-      }
-    )
-  }
-}
-
-menuItems.forEach( 
-  function(menuItem) { 
-    menuItem.addEventListener("click", clickedMenu, false);
-  }
-)
-
-window.onhashchange = function () {
-  var url = location.hash
-  console.log("CHANGE: " + url);
-  updateMenu(url)
-}
-
-
-// robust on DOM ready hook
-function docReady(fn) {
-    // see if DOM is already available
-    if (document.readyState === "complete" || document.readyState === "interactive") {
-        // call on next available tick
-        setTimeout(fn, 1);
-    } else {
-        document.addEventListener("DOMContentLoaded", fn);
-    }
-}   
-
-docReady(function() {
-  var url = window.location.href;
-  updateMenu(url);
-});
-
-
-
-</script>
-=======
 <html lang="en">
     <head>
         <meta charset="UTF-8">
@@ -258,5 +127,4 @@
             
         </script>
     </body>
-</html>
->>>>>>> c237f3a0
+</html>