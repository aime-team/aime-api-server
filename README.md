--- conflicted
+++ resolved
@@ -178,9 +178,6 @@
 
 For more information about the AIME read our blog article about [AIME API](https://www.aime.info/en/blog/aime-api-server/){:target="_blank"}.
 
+The AIME API is free of charge for AIME customers. Details can be found in the [LICENSE](https://github.com/aime-team/aime-api-server/LICENSE){:target="_blank"} file. We look forward to hearing from you regarding collaboration or licensing on other devices: hello@aime.info.
 
-<<<<<<< HEAD
-Or consult the [AIME API documentation](https://api.aime.info/docs/index.html){:target="_blank"}.
-=======
-The AIME API is free of charge for AIME customers. Details can be found in the [LICENSE](https://github.com/aime-team/aime-api-server/LICENSE){:target="_blank"} file. We look forward to hearing from you regarding collaboration or licensing on other devices: hello@aime.info.
->>>>>>> 62336097
+Or consult the [AIME API documentation](https://api.aime.info/docs/index.html){:target="_blank"}.