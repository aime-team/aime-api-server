# AIME ML API Endpoint Configuration File

[ENDPOINT]
title = "Seamless communication m4tv2"
name = "sc_m4tv2"
description = "Seamless communication m4tv2 example API"
methods = "GET, POST"
version = 0
provide_worker_meta_data = true	# default is false
client_request_limit = 0

[WORKER]
job_type = "sc_m4tv2"
auth_key = "5b07e305b50505ca2b3284b4ae5f65d8"

[INPUTS]
text_input.type = "string"

audio_input.type = "audio"
audio_input.format = { supported = [ "mp3", "wav" ], default = "wav", auto_convert = true }
audio_input.sample_rate = { supported = [ 16000 ], default = 16000, auto_convert = true }
audio_input.sample_bit_depth = { supported = [ 16, 32], default = 16, auto_convert = true }
<<<<<<< HEAD
audio_input.channels = { supported = [1], default = 1, auto_convert = true }
=======
audio_input.audio_bit_rate = { max = 192000, auto_convert = true } # in bit/s
audio_input.channels = { supported = [ 1, 2], default = 1, auto_convert = true }
>>>>>>> c18344ac
audio_input.duration = { max = 30, auto_convert = true } # in seconds


generate_audio.type = "bool"


src_lang.type = "string"
tgt_lang.type = "string"




[SESSION]
# variables that should be kept in the session between calls and provided to the worker as additional inputs

[PROGRESS]


[OUTPUTS]
text_output.type = "string"
audio_output.type = "audio"
audio_output.format = "wav"
task.type = "string"
error.type = "string"


[HTML]
'/sc-m4tv2/' = { file = 'index.html' }
'/sc-m4tv2/static/js/tailwind.js' = { file = '../../../frontend/static/vendor/tailwind/tailwind_335_plugin_forms.min.js' }
'/sc-m4tv2/static/js/highlight.js' = { file = '../../../frontend/static/vendor/highlight/highlight.min.js' }
'/sc-m4tv2/static/js/' = { path = 'static/js/' }
'/sc-m4tv2/static/css/highlight.css' = { file = '../../../frontend/static/vendor/highlight/styles/github.min.css' }
'/sc-m4tv2/static/css/style.css' = { file = 'static/css/style.css' }<|MERGE_RESOLUTION|>--- conflicted
+++ resolved
@@ -20,12 +20,8 @@
 audio_input.format = { supported = [ "mp3", "wav" ], default = "wav", auto_convert = true }
 audio_input.sample_rate = { supported = [ 16000 ], default = 16000, auto_convert = true }
 audio_input.sample_bit_depth = { supported = [ 16, 32], default = 16, auto_convert = true }
-<<<<<<< HEAD
+audio_input.audio_bit_rate = { max = 192000, auto_convert = true } # in bit/s
 audio_input.channels = { supported = [1], default = 1, auto_convert = true }
-=======
-audio_input.audio_bit_rate = { max = 192000, auto_convert = true } # in bit/s
-audio_input.channels = { supported = [ 1, 2], default = 1, auto_convert = true }
->>>>>>> c18344ac
 audio_input.duration = { max = 30, auto_convert = true } # in seconds
 
 
