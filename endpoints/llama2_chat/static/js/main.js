modelAPI = new ModelAPI('llama2_chat');

var currentText

async function initializeTab() {
	modelAPI.doAPILogin(function (data) {
		console.log('Key: ' + modelAPI.clientSessionAuthKey)
	});
}

window.onload = initializeTab;

var text_status = "";

function onSendAPIRequest() {

	chatLogTextarea = document.getElementById('chat_log');
	chatInput = document.getElementById('chat_input');

<<<<<<< HEAD
	text_status = chatLogTextarea.value;
	text_status += 'User: ' + chatInput.value + '\nDave: '

	params = new Object();
	params.text = text_status
=======
	currentText = chatLogTextarea.value;
	currentText += 'User: ' + chatInput.value + '\nDave:'

	params = new Object();
	params.text = currentText
>>>>>>> 06454496
	params.top_k = parseInt(document.getElementById('top_k_range').value)
	params.top_p = parseFloat(document.getElementById('top_p_range').value)
	params.temperature = parseFloat(document.getElementById('temperature_range').value)
	params.seed = parseInt(document.getElementById('seed').value)

	chatInput.value = ''
<<<<<<< HEAD
  chatLogTextarea.value = text_status;
  chatLogTextarea.scrollTop = chatLogTextarea.scrollHeight
=======
    chatLogTextarea.value = currentText;
    chatLogTextarea.scrollTop = chatLogTextarea.scrollHeight
>>>>>>> 06454496

	modelAPI.doAPIRequest(params, onResultCallback, onProgressCallback);
}


function onResultCallback(data) {
	infoBox = document.getElementById('info_box');
	if (data["error"]) {
		infoBox.textContent = data.error;
	}
	else {
		if (data.seed) {
			infoBox.textContent += 'Seed: ' + data.seed + '\n';
		}
		if (data.total_duration) {
			infoBox.textContent += 'Total job duration: ' + data.total_duration + 's' + '\n';
		}
		if (data.compute_duration) {
			infoBox.textContent += 'Compute duration: ' + data.compute_duration + 's' + '\n';
		}
	}
	if (data.auth) {
		infoBox.textContent += 'Worker: ' + data.auth + '\n';
	}
	if (data.worker_interface_version) {
		var versionNo = data.worker_interface_version.match(/\d+\.\d+\.\d+/);

		if (versionNo) {
			infoBox.textContent += 'Worker Interface version: ' + versionNo[0] + '\n';
		}
	}
	if (data.ep_version != null) {
		infoBox.textContent += 'Endpoint version: ' + data.ep_version;
	}
	infoBox.style.height = 'auto';
	// infoBox.style.height = infoBox.scrollHeight + 'px';
	  chatLogTextarea.value = data.text;
	  chatLogTextarea.scrollTop = chatLogTextarea.scrollHeight;
};


function onProgressCallback(progressInfo, progressData) {

	const queuePosition = progressInfo.queue_position;
	const estimate = progressInfo.estimate;
	const numWorkersOnline = progressInfo.num_workers_online;
	const progress = progressInfo.progress;
	
	if(progressData != null)
		{
<<<<<<< HEAD
			chatLogTextarea.value = text_status + progressData.text;
=======
			chatLogTextarea.value = currentText + ' ' + progressData.text;
>>>>>>> 06454496
			chatLogTextarea.scrollTop = chatLogTextarea.scrollHeight;
		}
	document.getElementById('tasks_to_wait_for').innerText = ' | Queue Position: ' + queuePosition;
	document.getElementById('estimate').innerText = ' | Estimate time: ' + estimate;
	document.getElementById('num_workers_online').innerText = ' | Workers online: ' + numWorkersOnline;
	document.getElementById('progress_label').innerText = ' | Generated tokens: ' + progress;
};



function handleKeyPress(event) {
    if (event.keyCode === 13) { // Check if the Enter key was pressed
      event.preventDefault(); // Prevent the default behavior of the Enter key
      onSendAPIRequest();
    }
}
  <|MERGE_RESOLUTION|>--- conflicted
+++ resolved
@@ -1,6 +1,5 @@
 modelAPI = new ModelAPI('llama2_chat');
 
-var currentText
 
 async function initializeTab() {
 	modelAPI.doAPILogin(function (data) {
@@ -10,39 +9,26 @@
 
 window.onload = initializeTab;
 
-var text_status = "";
-
+var currentText = "";
+ 
 function onSendAPIRequest() {
 
 	chatLogTextarea = document.getElementById('chat_log');
 	chatInput = document.getElementById('chat_input');
 
-<<<<<<< HEAD
-	text_status = chatLogTextarea.value;
-	text_status += 'User: ' + chatInput.value + '\nDave: '
-
-	params = new Object();
-	params.text = text_status
-=======
 	currentText = chatLogTextarea.value;
-	currentText += 'User: ' + chatInput.value + '\nDave:'
+	currentText += 'User: ' + chatInput.value + '\nDave: '
 
 	params = new Object();
 	params.text = currentText
->>>>>>> 06454496
 	params.top_k = parseInt(document.getElementById('top_k_range').value)
 	params.top_p = parseFloat(document.getElementById('top_p_range').value)
 	params.temperature = parseFloat(document.getElementById('temperature_range').value)
 	params.seed = parseInt(document.getElementById('seed').value)
 
 	chatInput.value = ''
-<<<<<<< HEAD
-  chatLogTextarea.value = text_status;
+  chatLogTextarea.value = currentText;
   chatLogTextarea.scrollTop = chatLogTextarea.scrollHeight
-=======
-    chatLogTextarea.value = currentText;
-    chatLogTextarea.scrollTop = chatLogTextarea.scrollHeight
->>>>>>> 06454496
 
 	modelAPI.doAPIRequest(params, onResultCallback, onProgressCallback);
 }
@@ -93,11 +79,7 @@
 	
 	if(progressData != null)
 		{
-<<<<<<< HEAD
-			chatLogTextarea.value = text_status + progressData.text;
-=======
-			chatLogTextarea.value = currentText + ' ' + progressData.text;
->>>>>>> 06454496
+			chatLogTextarea.value = currentText + progressData.text;
 			chatLogTextarea.scrollTop = chatLogTextarea.scrollHeight;
 		}
 	document.getElementById('tasks_to_wait_for').innerText = ' | Queue Position: ' + queuePosition;
